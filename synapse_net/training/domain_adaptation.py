import os
from typing import Optional, Tuple

import torch
import torch_em
import torch_em.self_training as self_training

from .semisupervised_training import get_unsupervised_loader
from .supervised_training import get_2d_model, get_3d_model, get_supervised_loader, _determine_ndim

class NewPseudoLabeler(self_training.DefaultPseudoLabeler):
    """Compute pseudo labels based on model predictions, typically from a teacher model.
        By default, assumes that the first channel contains the transformed data and the second channel contains the background mask. # TODO update description

    Args:
        activation: Activation function applied to the teacher prediction.
        confidence_threshold: Threshold for computing a mask for filtering the pseudo labels.
            If None is given no mask will be computed.
        threshold_from_both_sides: Whether to include both values bigger than the threshold
            and smaller than 1 - the thrhesold, or only values bigger than the threshold, in the mask.
            The former should be used for binary labels, the latter for for multiclass labels.
        confidence_mask_channel: A specific channel to use for computing the confidence mask.
            By default the confidence mask is computed across all channels independently.
            This is useful, if only one of the channels encodes a probability.
        raw_channel: # TODO add description
        background_mask_channel: # TODO add description
    """
    def __init__(
        self,
        activation: Optional[torch.nn.Module] = None,
        confidence_threshold: Optional[float] = None,
        threshold_from_both_sides: bool = True,
        confidence_mask_channel: Optional[int] = None,
        raw_channel: Optional[int] = 0, 
        background_mask_channel: Optional[int] = 1,
    ):
        super().__init__(activation, confidence_threshold, threshold_from_both_sides)
        self.raw_channel = raw_channel
        self.background_mask_channel = background_mask_channel
        self.confidence_mask_channel = confidence_mask_channel
    
    def _subtract_background(self, pseudo_labels: torch.Tensor, background_mask: torch.Tensor):
        bool_mask = background_mask.bool()
        return pseudo_labels.masked_fill(bool_mask, 0)

    def __call__(self, teacher: torch.nn.Module, input_: torch.Tensor) -> torch.Tensor:
        """Compute pseudo-labels.

        Args:
            teacher: The teacher model.
            input_: The input for this batch.

        Returns:
            The pseudo-labels.
        """
        if self.background_mask_channel is not None:
            if input_.ndim != 5:
                raise ValueError(f"Expect data with 5 dimensions (B, C, D, H, W), got shape {input_.shape}.") 
    
            if self.background_mask_channel > input_.shape[1]:
                raise ValueError(f"Channel index {self.background_mask_channel} is out of bounds for shape {input_.shape}.")

            background_mask = input_[:, self.background_mask_channel].unsqueeze(1)
            input_ = input_[:, self.raw_channel].unsqueeze(1)

        pseudo_labels = teacher(input_)

        if self.activation is not None:
            pseudo_labels = self.activation(pseudo_labels)
        if self.confidence_threshold is None:
            label_mask = None
        else:
            mask_input = pseudo_labels if self.confidence_mask_channel is None\
                else pseudo_labels[self.confidence_mask_channel:(self.confidence_mask_channel+1)]
            label_mask = self._compute_label_mask_both_sides(mask_input) if self.threshold_from_both_sides\
                else self._compute_label_mask_one_side(mask_input)
            if self.confidence_mask_channel is not None:
                size = (pseudo_labels.shape[0], pseudo_labels.shape[1], *([-1] * (pseudo_labels.ndim - 2)))
                label_mask = label_mask.expand(*size)
        
        if self.background_mask_channel is not None:  
            pseudo_labels = self._subtract_background(pseudo_labels, background_mask)

        return pseudo_labels, label_mask


def mean_teacher_adaptation(
    name: str,
    unsupervised_train_paths: Tuple[str],
    unsupervised_val_paths: Tuple[str],
    patch_shape: Tuple[int, int, int],
    save_root: Optional[str] = None,
    source_checkpoint: Optional[str] = None,
    supervised_train_paths: Optional[Tuple[str]] = None,
    supervised_val_paths: Optional[Tuple[str]] = None,
    confidence_threshold: float = 0.9,
    raw_key: str = "raw",
    raw_key_supervised: str = "raw",
    label_key: Optional[str] = None,
    batch_size: int = 1,
    lr: float = 1e-4,
    n_iterations: int = int(1e4),
    n_samples_train: Optional[int] = None,
    n_samples_val: Optional[int] = None,
    train_sample_mask_paths: Optional[Tuple[str]] = None,
    val_sample_mask_paths: Optional[Tuple[str]] = None,
    train_background_mask_paths: Optional[Tuple[str]] = None,
    patch_sampler: Optional[callable] = None,
    pseudo_label_sampler: Optional[callable] = None,
    device: int = 0,
) -> None:
    """Run domain adapation to transfer a network trained on a source domain for a supervised
    segmentation task to perform this task on a different target domain.

    We support different domain adaptation settings:
    - unsupervised domain adaptation: the default mode when 'supervised_train_paths' and
     'supervised_val_paths' are not given.
    - semi-supervised domain adaptation: domain adaptation on unlabeled and labeled data,
      when 'supervised_train_paths' and 'supervised_val_paths' are given.

    Args:
        name: The name for the checkpoint to be trained.
        unsupervsied_train_paths: Filepaths to the hdf5 files or similar file formats
            for the training data in the target domain.
            This training data is used for unsupervised learning, so it does not require labels.
        unsupervised_val_paths: Filepaths to the hdf5 files or similar file formats
            for the validation data in the target domain.
            This validation data is used for unsupervised learning, so it does not require labels.
        patch_shape: The patch shape used for a training example.
            In order to run 2d training pass a patch shape with a singleton in the z-axis,
            e.g. 'patch_shape = [1, 512, 512]'.
        save_root: Folder where the checkpoint will be saved.
        source_checkpoint: Checkpoint to the initial model trained on the source domain.
            This is used to initialize the teacher model.
            If the checkpoint is not given, then both student and teacher model are initialized
            from scratch. In this case `supervised_train_paths` and `supervised_val_paths` have to
            be given in order to provide training data from the source domain.
        supervised_train_paths: Filepaths to the hdf5 files for the training data in the source domain.
            This training data is optional. If given, it is used for unsupervised learnig and requires labels.
        supervised_val_paths: Filepaths to the df5 files for the validation data in the source domain.
            This validation data is optional. If given, it is used for unsupervised learnig and requires labels.
        confidence_threshold: The threshold for filtering data in the unsupervised loss.
            The label filtering is done based on the uncertainty of network predictions, and only
            the data with higher certainty than this threshold is used for training.
        raw_key: The key that holds the raw data inside of the hdf5 or similar files.
        label_key: The key that holds the labels inside of the hdf5 files for supervised learning.
            This is only required if `supervised_train_paths` and `supervised_val_paths` are given.
        batch_size: The batch size for training.
        lr: The initial learning rate.
        n_iterations: The number of iterations to train for.
        n_samples_train: The number of train samples per epoch. By default this will be estimated
            based on the patch_shape and size of the volumes used for training.
        n_samples_val: The number of val samples per epoch. By default this will be estimated
            based on the patch_shape and size of the volumes used for validation.
<<<<<<< HEAD
        train_sample_mask_paths: Boundary masks used by the patch sampler to accept or reject patches for training. 
        val_sample_mask_paths: Sample masks used by the patch sampler to accept or reject patches for validation. 
        train_background_mask_paths: # TODO add description
        patch_sampler: A sampler for rejecting patches based on a defined conditon. 
        pseudo_label_sampler: A sampler for rejecting pseudo-labels based on a defined condition.
=======
        train_mask_paths: Sample masks used by the patch sampler to accept or reject patches for training. 
        val_mask_paths: Sample masks used by the patch sampler to accept or reject patches for validation. 
        patch_sampler: Accept or reject patches based on a condition.
        pseudo_label_sampler: Mask out regions of the pseudo labels where the teacher is not confident before updating the gradients. 
>>>>>>> 702138f0
        device: GPU ID for training. 
    """
    assert (supervised_train_paths is None) == (supervised_val_paths is None)
    is_2d, _ = _determine_ndim(patch_shape)

    if source_checkpoint is None:
        # training from scratch only makes sense if we have supervised training data
        # that's why we have the assertion here.
        assert supervised_train_paths is not None
        print("Mean teacher training from scratch (AdaMT)")
        if is_2d:
            model = get_2d_model(out_channels=2)
        else:
            model = get_3d_model(out_channels=2)
        reinit_teacher = True
    else:
        print("Mean teacher training initialized from source model:", source_checkpoint)
        if os.path.isdir(source_checkpoint):
            model = torch_em.util.load_model(source_checkpoint)
        else:
            model = torch.load(source_checkpoint)
        reinit_teacher = False

    optimizer = torch.optim.Adam(model.parameters(), lr=1e-4)
    scheduler = torch.optim.lr_scheduler.ReduceLROnPlateau(optimizer, mode="min", factor=0.5, patience=5)

    # self training functionality
    if train_background_mask_paths is not None:
        pseudo_labeler = NewPseudoLabeler(confidence_threshold=confidence_threshold, background_mask_channel=1)
    else:
        pseudo_labeler = self_training.DefaultPseudoLabeler(confidence_threshold=confidence_threshold)

    loss = self_training.DefaultSelfTrainingLoss()
    loss_and_metric = self_training.DefaultSelfTrainingLossAndMetric()
   
    unsupervised_train_loader = get_unsupervised_loader(
        data_paths=unsupervised_train_paths, 
        raw_key=raw_key, 
        patch_shape=patch_shape, 
        batch_size=batch_size, 
        n_samples=n_samples_train, 
        sample_mask_paths=train_sample_mask_paths, 
        background_mask_paths=train_background_mask_paths,
        sampler=patch_sampler
    )
    unsupervised_val_loader = get_unsupervised_loader(
        data_paths=unsupervised_val_paths, 
        raw_key=raw_key, 
        patch_shape=patch_shape, 
        batch_size=batch_size, 
        n_samples=n_samples_val, 
        sample_mask_paths=val_sample_mask_paths, 
        background_mask_paths=None,
        sampler=patch_sampler
    )

    if supervised_train_paths is not None:
        assert label_key is not None
        supervised_train_loader = get_supervised_loader(
            supervised_train_paths, raw_key_supervised, label_key,
            patch_shape, batch_size, n_samples=n_samples_train,
        )
        supervised_val_loader = get_supervised_loader(
            supervised_val_paths, raw_key_supervised, label_key,
            patch_shape, batch_size, n_samples=n_samples_val,
        )
    else:
        supervised_train_loader = None
        supervised_val_loader = None

    device = torch.device(f"cuda:{device}") if torch.cuda.is_available() else torch.device("cpu")
    trainer = self_training.MeanTeacherTrainer(
        name=name,
        model=model,
        optimizer=optimizer,
        lr_scheduler=scheduler,
        pseudo_labeler=pseudo_labeler,
        unsupervised_loss=loss,
        unsupervised_loss_and_metric=loss_and_metric,
        supervised_train_loader=supervised_train_loader,
        unsupervised_train_loader=unsupervised_train_loader,
        supervised_val_loader=supervised_val_loader,
        unsupervised_val_loader=unsupervised_val_loader,
        supervised_loss=loss,
        supervised_loss_and_metric=loss_and_metric,
        logger=self_training.SelfTrainingTensorboardLogger,
        mixed_precision=True,
        log_image_interval=100,
        compile_model=False,
        device=device,
        reinit_teacher=reinit_teacher,
        save_root=save_root,
        sampler=pseudo_label_sampler,
    )
    trainer.fit(n_iterations)<|MERGE_RESOLUTION|>--- conflicted
+++ resolved
@@ -1,12 +1,22 @@
 import os
+import tempfile
+from glob import glob
+from pathlib import Path
 from typing import Optional, Tuple
 
+import mrcfile
 import torch
 import torch_em
 import torch_em.self_training as self_training
+from elf.io import open_file
+from sklearn.model_selection import train_test_split
 
 from .semisupervised_training import get_unsupervised_loader
-from .supervised_training import get_2d_model, get_3d_model, get_supervised_loader, _determine_ndim
+from .supervised_training import (
+    get_2d_model, get_3d_model, get_supervised_loader, _determine_ndim, _derive_key_from_files
+)
+from ..inference.inference import get_model_path, compute_scale_from_voxel_size
+from ..inference.util import _Scaler
 
 class NewPseudoLabeler(self_training.DefaultPseudoLabeler):
     """Compute pseudo labels based on model predictions, typically from a teacher model.
@@ -109,7 +119,7 @@
     pseudo_label_sampler: Optional[callable] = None,
     device: int = 0,
 ) -> None:
-    """Run domain adapation to transfer a network trained on a source domain for a supervised
+    """Run domain adaptation to transfer a network trained on a source domain for a supervised
     segmentation task to perform this task on a different target domain.
 
     We support different domain adaptation settings:
@@ -152,18 +162,11 @@
             based on the patch_shape and size of the volumes used for training.
         n_samples_val: The number of val samples per epoch. By default this will be estimated
             based on the patch_shape and size of the volumes used for validation.
-<<<<<<< HEAD
         train_sample_mask_paths: Boundary masks used by the patch sampler to accept or reject patches for training. 
         val_sample_mask_paths: Sample masks used by the patch sampler to accept or reject patches for validation. 
         train_background_mask_paths: # TODO add description
         patch_sampler: A sampler for rejecting patches based on a defined conditon. 
         pseudo_label_sampler: A sampler for rejecting pseudo-labels based on a defined condition.
-=======
-        train_mask_paths: Sample masks used by the patch sampler to accept or reject patches for training. 
-        val_mask_paths: Sample masks used by the patch sampler to accept or reject patches for validation. 
-        patch_sampler: Accept or reject patches based on a condition.
-        pseudo_label_sampler: Mask out regions of the pseudo labels where the teacher is not confident before updating the gradients. 
->>>>>>> 702138f0
         device: GPU ID for training. 
     """
     assert (supervised_train_paths is None) == (supervised_val_paths is None)
@@ -184,7 +187,7 @@
         if os.path.isdir(source_checkpoint):
             model = torch_em.util.load_model(source_checkpoint)
         else:
-            model = torch.load(source_checkpoint)
+            model = torch.load(source_checkpoint, weights_only=False)
         reinit_teacher = False
 
     optimizer = torch.optim.Adam(model.parameters(), lr=1e-4)
@@ -258,4 +261,137 @@
         save_root=save_root,
         sampler=pseudo_label_sampler,
     )
-    trainer.fit(n_iterations)+    trainer.fit(n_iterations)
+
+# TODO patch shapes for other models
+PATCH_SHAPES = {
+    "vesicles_3d": [48, 256, 256],
+}
+"""@private
+"""
+
+def _get_paths(input_folder, pattern, resize_training_data, model_name, tmp_dir, val_fraction):
+    files = sorted(glob(os.path.join(input_folder, "**", pattern), recursive=True))
+    if len(files) == 0:
+        raise ValueError(f"Could not load any files from {input_folder} with pattern {pattern}")
+
+    # Heuristic: if we have less then 4 files then we crop a part of the volumes for validation.
+    # And resave the volumes.
+    resave_val_crops = len(files) < 4
+
+    # We only resave the data if we resave val crops or resize the training data
+    resave_data = resave_val_crops or resize_training_data
+    if not resave_data:
+        train_paths, val_paths = train_test_split(files, test_size=val_fraction)
+        return train_paths, val_paths
+
+    train_paths, val_paths = [], []
+    for file_path in files:
+        file_name = os.path.basename(file_path)
+        data = open_file(file_path, mode="r")["data"][:]
+
+        if resize_training_data:
+            with mrcfile.open(file_path) as f:
+                voxel_size = f.voxel_size
+            voxel_size = {ax: vox_size / 10.0 for ax, vox_size in zip("xyz", voxel_size.item())}
+            scale = compute_scale_from_voxel_size(voxel_size, model_name)
+            scaler = _Scaler(scale, verbose=False)
+            data = scaler.sale_input(data)
+
+        if resave_val_crops:
+            n_slices = data.shape[0]
+            val_slice = int((1.0 - val_fraction) * n_slices)
+            train_data, val_data = data[:val_slice], data[val_slice:]
+
+            train_path = os.path.join(tmp_dir, Path(file_name).with_suffix(".h5")).replace(".h5", "_train.h5")
+            with open_file(train_path, mode="w") as f:
+                f.create_dataset("data", data=train_data, compression="lzf")
+            train_paths.append(train_path)
+
+            val_path = os.path.join(tmp_dir, Path(file_name).with_suffix(".h5")).replace(".h5", "_val.h5")
+            with open_file(val_path, mode="w") as f:
+                f.create_dataset("data", data=val_data, compression="lzf")
+            val_paths.append(val_path)
+
+        else:
+            output_path = os.path.join(tmp_dir, Path(file_name).with_suffix(".h5"))
+            with open_file(output_path, mode="w") as f:
+                f.create_dataset("data", data=data, compression="lzf")
+            train_paths.append(output_path)
+
+    if not resave_val_crops:
+        train_paths, val_paths = train_test_split(train_paths, test_size=val_fraction)
+
+    return train_paths, val_paths
+
+
+def _parse_patch_shape(patch_shape, model_name):
+    if patch_shape is None:
+        patch_shape = PATCH_SHAPES[model_name]
+    return patch_shape
+
+def main():
+    """@private
+    """
+    import argparse
+
+    parser = argparse.ArgumentParser(
+        description="Adapt a model to data from a different domain using unsupervised domain adaptation.\n\n"
+        "You can use this function to adapt the SynapseNet model for vesicle segmentation like this:\n"
+        "synapse_net.run_domain_adaptation -n adapted_model -i /path/to/data --file_pattern *.mrc --source_model vesicles_3d\n"  # noqa
+        "The trained model will be saved in the folder 'checkpoints/adapted_model' (or whichever name you pass to the '-n' argument)."  # noqa
+        "You can then use this model for segmentation with the SynapseNet GUI or CLI. "
+        "Check out the information below for details on the arguments of this function.",
+        formatter_class=argparse.RawTextHelpFormatter
+    )
+    parser.add_argument("--name", "-n", required=True, help="The name of the model to be trained. ")
+    parser.add_argument("--input_folder", "-i", required=True, help="The folder with the training data.")
+    parser.add_argument("--file_pattern", default="*",
+                        help="The pattern for selecting files for training. For example '*.mrc' to select mrc files.")
+    parser.add_argument("--key", help="The internal file path for the training data. Will be derived from the file extension by default.")  # noqa
+    parser.add_argument(
+        "--source_model",
+        default="vesicles_3d",
+        help="The source model used for weight initialization of teacher and student model. "
+        "By default the model 'vesicles_3d' for vesicle segmentation in volumetric data is used."
+    )
+    parser.add_argument(
+        "--resize_training_data", action="store_true",
+        help="Whether to resize the training data to fit the voxel size of the source model's trainign data."
+    )
+    parser.add_argument("--n_iterations", type=int, default=int(1e4), help="The number of iterations for training.")
+    parser.add_argument(
+        "--patch_shape", nargs=3, type=int,
+        help="The patch shape for training. By default the patch shape the source model was trained with is used."
+    )
+
+    # More optional argument:
+    parser.add_argument("--batch_size", type=int, default=1, help="The batch size for training.")
+    parser.add_argument("--n_samples_train", type=int, help="The number of samples per epoch for training. If not given will be derived from the data size.")  # noqa
+    parser.add_argument("--n_samples_val", type=int, help="The number of samples per epoch for validation. If not given will be derived from the data size.")  # noqa
+    parser.add_argument("--val_fraction", type=float, default=0.15, help="The fraction of the data to use for validation. This has no effect if 'val_folder' and 'val_label_folder' were passed.")  # noqa
+    parser.add_argument("--check", action="store_true", help="Visualize samples from the data loaders to ensure correct data instead of running training.")  # noqa
+
+    args = parser.parse_args()
+
+    source_checkpoint = get_model_path(args.source_model)
+    patch_shape = _parse_patch_shape(args.patch_shape, args.source_model)
+    with tempfile.TemporaryDirectory() as tmp_dir:
+        unsupervised_train_paths, unsupervised_val_paths = _get_paths(
+            args.input, args.pattern, args.resize_training_data, args.source_model, tmp_dir, args.val_fraction,
+        )
+        unsupervised_train_paths, raw_key = _derive_key_from_files(unsupervised_train_paths, args.key)
+
+        mean_teacher_adaptation(
+            name=args.name,
+            unsupervised_train_paths=unsupervised_train_paths,
+            unsupervised_val_paths=unsupervised_val_paths,
+            patch_shape=patch_shape,
+            source_checkpoint=source_checkpoint,
+            raw_key=raw_key,
+            n_iterations=args.n_iterations,
+            batch_size=args.batch_size,
+            n_samples_train=args.n_samples_train,
+            n_samples_val=args.n_samples_val,
+            check=args.check,
+        )